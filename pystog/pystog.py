--- conflicted
+++ resolved
@@ -242,12 +242,8 @@
     def fourier_filter(self):
         kwargs = {'lorch' : False, 
                   'rho' : self.density, 
-<<<<<<< HEAD
-                  '<b_coh>^2' : stog.bcoh_sqrd
-=======
                   '<b_coh>^2' : self.bcoh_sqrd,
                   'OmittedXrangeCorrection' : self.low_q_correction
->>>>>>> d319cc70
         }
         cutoff = self.fourier_filter_cutoff
 
@@ -573,11 +569,7 @@
     elif stog.real_space_function == "G(r)":
         r, gofr = stog.transformer.S_to_G(q, sofq, stog.dr, **kwargs )
     elif stog.real_space_function == "GK(r)":
-<<<<<<< HEAD
         r, gofr = stog.transformer.S_to_GK(q, sofq, stog.dr, **kwargs )
-=======
-        r, gofr = stog.transformer.S_to_GK(q, sofq, stog.dr, **{'lorch' : False, 'rho' : stog.density, '<b_coh>^2' : stog.bcoh_sqrd } )
->>>>>>> d319cc70
     else:
         raise Exception("ERROR: Unknown real space function %s" % stog.real_space_function)
 
